# coding: utf-8
"""The panda-gazebo version."""
<<<<<<< HEAD
version = "2.0.12"
=======
version = "2.0.16"
>>>>>>> ff1e593e
__version__ = version
# format:
# ('mlc_major', 'mlc_minor', 'mlc_patch')<|MERGE_RESOLUTION|>--- conflicted
+++ resolved
@@ -1,10 +1,6 @@
 # coding: utf-8
 """The panda-gazebo version."""
-<<<<<<< HEAD
-version = "2.0.12"
-=======
 version = "2.0.16"
->>>>>>> ff1e593e
 __version__ = version
 # format:
 # ('mlc_major', 'mlc_minor', 'mlc_patch')