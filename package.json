--- conflicted
+++ resolved
@@ -1,10 +1,6 @@
 {
   "name": "panda-gazebo",
-<<<<<<< HEAD
-  "version": "2.0.12",
-=======
   "version": "2.0.16",
->>>>>>> ff1e593e
   "description": "Gazebo panda simulation created for the Panda environment that is found in the 'openai_ros' ROS package.",
   "keywords": [
     "reinforcement-learning",
